--- conflicted
+++ resolved
@@ -54,12 +54,8 @@
     await preparer.prepare(prepareOptions);
     expect(mockGitClient.clone).toHaveBeenCalledWith({
       url: 'https://bitbucket.org/backstage-project/backstage-repo',
-<<<<<<< HEAD
       dir: checkoutPath,
-=======
-      dir: expect.any(String),
       ref: expect.any(String),
->>>>>>> 1ac2ba6e
     });
     expect(fs.move).toHaveBeenCalledWith(checkoutPath, templatePath);
     expect(fs.rmdir).toHaveBeenCalledWith(resolve(templatePath, '.git'));
@@ -84,12 +80,8 @@
     await preparer.prepare(prepareOptions);
     expect(mockGitClient.clone).toHaveBeenCalledWith({
       url: 'https://bitbucket.org/backstage-project/backstage-repo',
-<<<<<<< HEAD
       dir: checkoutPath,
-=======
-      dir: expect.any(String),
       ref: expect.any(String),
->>>>>>> 1ac2ba6e
     });
   });
 
