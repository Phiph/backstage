{
  "name": "@backstage/plugin-catalog-react",
<<<<<<< HEAD
  "version": "1.16.0",
=======
  "version": "1.16.1-next.0",
>>>>>>> 66ce8958
  "description": "A frontend library that helps other Backstage plugins interact with the catalog",
  "backstage": {
    "role": "web-library",
    "pluginId": "catalog",
    "pluginPackages": [
      "@backstage/plugin-catalog",
      "@backstage/plugin-catalog-backend",
      "@backstage/plugin-catalog-common",
      "@backstage/plugin-catalog-node",
      "@backstage/plugin-catalog-react"
    ]
  },
  "publishConfig": {
    "access": "public"
  },
  "keywords": [
    "backstage"
  ],
  "homepage": "https://backstage.io",
  "repository": {
    "type": "git",
    "url": "https://github.com/backstage/backstage",
    "directory": "plugins/catalog-react"
  },
  "license": "Apache-2.0",
  "sideEffects": false,
  "exports": {
    ".": "./src/index.ts",
    "./alpha": "./src/alpha/index.ts",
    "./testUtils": "./src/testUtils.ts",
    "./package.json": "./package.json"
  },
  "main": "src/index.ts",
  "types": "src/index.ts",
  "typesVersions": {
    "*": {
      "alpha": [
        "src/alpha/index.ts"
      ],
      "testUtils": [
        "src/testUtils.ts"
      ],
      "package.json": [
        "package.json"
      ]
    }
  },
  "files": [
    "dist"
  ],
  "scripts": {
    "build": "backstage-cli package build",
    "clean": "backstage-cli package clean",
    "lint": "backstage-cli package lint",
    "prepack": "backstage-cli package prepack",
    "postpack": "backstage-cli package postpack",
    "start": "backstage-cli package start",
    "test": "backstage-cli package test"
  },
  "dependencies": {
    "@backstage/catalog-client": "workspace:^",
    "@backstage/catalog-model": "workspace:^",
    "@backstage/core-compat-api": "workspace:^",
    "@backstage/core-components": "workspace:^",
    "@backstage/core-plugin-api": "workspace:^",
    "@backstage/errors": "workspace:^",
    "@backstage/frontend-plugin-api": "workspace:^",
    "@backstage/frontend-test-utils": "workspace:^",
    "@backstage/integration-react": "workspace:^",
    "@backstage/plugin-catalog-common": "workspace:^",
    "@backstage/plugin-permission-common": "workspace:^",
    "@backstage/plugin-permission-react": "workspace:^",
    "@backstage/types": "workspace:^",
    "@backstage/version-bridge": "workspace:^",
    "@material-ui/core": "^4.12.2",
    "@material-ui/icons": "^4.9.1",
    "@material-ui/lab": "4.0.0-alpha.61",
    "@react-hookz/web": "^24.0.0",
    "classnames": "^2.2.6",
    "lodash": "^4.17.21",
    "material-ui-popup-state": "^1.9.3",
    "qs": "^6.9.4",
    "react-use": "^17.2.4",
    "yaml": "^2.0.0",
    "zen-observable": "^0.10.0"
  },
  "devDependencies": {
    "@backstage/cli": "workspace:^",
    "@backstage/core-app-api": "workspace:^",
    "@backstage/plugin-catalog-common": "workspace:^",
    "@backstage/plugin-scaffolder-common": "workspace:^",
    "@backstage/test-utils": "workspace:^",
    "@testing-library/dom": "^10.0.0",
    "@testing-library/jest-dom": "^6.0.0",
    "@testing-library/react": "^16.0.0",
    "@testing-library/user-event": "^14.0.0",
    "@types/react": "^18.0.0",
    "@types/zen-observable": "^0.8.0",
    "react": "^18.0.2",
    "react-dom": "^18.0.2",
    "react-router-dom": "^6.3.0",
    "react-test-renderer": "^16.13.1",
    "zod": "^3.22.4"
  },
  "peerDependencies": {
    "@types/react": "^17.0.0 || ^18.0.0",
    "react": "^17.0.0 || ^18.0.0",
    "react-dom": "^17.0.0 || ^18.0.0",
    "react-router-dom": "^6.3.0"
  },
  "peerDependenciesMeta": {
    "@types/react": {
      "optional": true
    }
  }
}<|MERGE_RESOLUTION|>--- conflicted
+++ resolved
@@ -1,10 +1,6 @@
 {
   "name": "@backstage/plugin-catalog-react",
-<<<<<<< HEAD
-  "version": "1.16.0",
-=======
   "version": "1.16.1-next.0",
->>>>>>> 66ce8958
   "description": "A frontend library that helps other Backstage plugins interact with the catalog",
   "backstage": {
     "role": "web-library",
