{
  "name": "@backstage/plugin-kubernetes",
<<<<<<< HEAD
  "version": "0.12.5",
=======
  "version": "0.12.6-next.0",
>>>>>>> 66ce8958
  "description": "A Backstage plugin that integrates towards Kubernetes",
  "backstage": {
    "role": "frontend-plugin",
    "pluginId": "kubernetes",
    "pluginPackages": [
      "@backstage/plugin-kubernetes",
      "@backstage/plugin-kubernetes-backend",
      "@backstage/plugin-kubernetes-common",
      "@backstage/plugin-kubernetes-node",
      "@backstage/plugin-kubernetes-react"
    ]
  },
  "publishConfig": {
    "access": "public"
  },
  "keywords": [
    "backstage",
    "kubernetes"
  ],
  "homepage": "https://backstage.io",
  "repository": {
    "type": "git",
    "url": "https://github.com/backstage/backstage",
    "directory": "plugins/kubernetes"
  },
  "license": "Apache-2.0",
  "sideEffects": false,
  "exports": {
    ".": "./src/index.ts",
    "./alpha": "./src/alpha.ts",
    "./package.json": "./package.json"
  },
  "main": "src/index.ts",
  "types": "src/index.ts",
  "typesVersions": {
    "*": {
      "alpha": [
        "src/alpha.ts"
      ],
      "package.json": [
        "package.json"
      ]
    }
  },
  "files": [
    "dist"
  ],
  "scripts": {
    "build": "backstage-cli package build",
    "clean": "backstage-cli package clean",
    "lint": "backstage-cli package lint",
    "prepack": "backstage-cli package prepack",
    "postpack": "backstage-cli package postpack",
    "start": "backstage-cli package start",
    "test": "backstage-cli package test"
  },
  "dependencies": {
    "@backstage/catalog-model": "workspace:^",
    "@backstage/core-compat-api": "workspace:^",
    "@backstage/core-components": "workspace:^",
    "@backstage/core-plugin-api": "workspace:^",
    "@backstage/frontend-plugin-api": "workspace:^",
    "@backstage/plugin-catalog-react": "workspace:^",
    "@backstage/plugin-kubernetes-common": "workspace:^",
    "@backstage/plugin-kubernetes-react": "workspace:^",
    "@backstage/plugin-permission-react": "workspace:^",
    "@kubernetes-models/apimachinery": "^2.0.0",
    "@kubernetes-models/base": "^5.0.0",
    "@kubernetes/client-node": "1.0.0-rc7",
    "@material-ui/core": "^4.12.2",
    "cronstrue": "^2.2.0",
    "js-yaml": "^4.0.0",
    "kubernetes-models": "^4.1.0",
    "lodash": "^4.17.21",
    "luxon": "^3.0.0",
    "xterm": "^5.2.1",
    "xterm-addon-attach": "^0.9.0",
    "xterm-addon-fit": "^0.8.0"
  },
  "devDependencies": {
    "@backstage/cli": "workspace:^",
    "@backstage/dev-utils": "workspace:^",
    "@backstage/test-utils": "workspace:^",
    "@testing-library/dom": "^10.0.0",
    "@testing-library/jest-dom": "^6.0.0",
    "@testing-library/react": "^16.0.0",
    "@types/react": "^18.0.0",
    "react": "^18.0.2",
    "react-dom": "^18.0.2",
    "react-router-dom": "^6.3.0"
  },
  "peerDependencies": {
    "@types/react": "^17.0.0 || ^18.0.0",
    "react": "^17.0.0 || ^18.0.0",
    "react-dom": "^17.0.0 || ^18.0.0",
    "react-router-dom": "^6.3.0"
  },
  "peerDependenciesMeta": {
    "@types/react": {
      "optional": true
    }
  }
}<|MERGE_RESOLUTION|>--- conflicted
+++ resolved
@@ -1,10 +1,6 @@
 {
   "name": "@backstage/plugin-kubernetes",
-<<<<<<< HEAD
-  "version": "0.12.5",
-=======
   "version": "0.12.6-next.0",
->>>>>>> 66ce8958
   "description": "A Backstage plugin that integrates towards Kubernetes",
   "backstage": {
     "role": "frontend-plugin",
