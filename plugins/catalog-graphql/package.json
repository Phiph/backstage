--- conflicted
+++ resolved
@@ -32,12 +32,8 @@
     "winston": "^3.2.1"
   },
   "devDependencies": {
-<<<<<<< HEAD
-    "@backstage/cli": "^0.1.1-alpha.24",
-    "@backstage/test-utils": "^0.1.1-alpha.24",
-=======
     "@backstage/cli": "^0.1.1-alpha.25",
->>>>>>> 4dfec551
+    "@backstage/test-utils": "^0.1.1-alpha.25",
     "@graphql-codegen/cli": "^1.17.7",
     "@graphql-codegen/typescript": "^1.17.7",
     "@graphql-codegen/typescript-resolvers": "^1.17.7",
