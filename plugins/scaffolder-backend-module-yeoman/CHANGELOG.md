# @backstage/plugin-scaffolder-backend-module-yeoman

<<<<<<< HEAD
=======
## 0.4.9-next.0

### Patch Changes

- Updated dependencies
  - @backstage/plugin-scaffolder-node@0.8.1-next.0
  - @backstage/backend-plugin-api@1.2.1
  - @backstage/types@1.2.1
  - @backstage/plugin-scaffolder-node-test-utils@0.2.1-next.0

>>>>>>> 66ce8958
## 0.4.8

### Patch Changes

- Updated dependencies
  - @backstage/plugin-scaffolder-node@0.8.0
  - @backstage/plugin-scaffolder-node-test-utils@0.2.0
  - @backstage/backend-plugin-api@1.2.1
  - @backstage/types@1.2.1

## 0.4.8-next.2

### Patch Changes

- Updated dependencies
  - @backstage/plugin-scaffolder-node@0.8.0-next.2
  - @backstage/plugin-scaffolder-node-test-utils@0.2.0-next.2
  - @backstage/backend-plugin-api@1.2.1-next.1
  - @backstage/types@1.2.1

## 0.4.8-next.1

### Patch Changes

- Updated dependencies
  - @backstage/plugin-scaffolder-node-test-utils@0.1.20-next.1
  - @backstage/plugin-scaffolder-node@0.7.1-next.1
  - @backstage/backend-plugin-api@1.2.1-next.1
  - @backstage/types@1.2.1

## 0.4.8-next.0

### Patch Changes

- Updated dependencies
  - @backstage/backend-plugin-api@1.2.1-next.0
  - @backstage/plugin-scaffolder-node@0.7.1-next.0
  - @backstage/plugin-scaffolder-node-test-utils@0.1.20-next.0

## 0.4.7

### Patch Changes

- Updated dependencies
  - @backstage/backend-plugin-api@1.2.0
  - @backstage/plugin-scaffolder-node@0.7.0
  - @backstage/plugin-scaffolder-node-test-utils@0.1.19
  - @backstage/types@1.2.1

## 0.4.7-next.3

### Patch Changes

- Updated dependencies
  - @backstage/plugin-scaffolder-node@0.7.0-next.2
  - @backstage/backend-plugin-api@1.2.0-next.2
  - @backstage/plugin-scaffolder-node-test-utils@0.1.19-next.3
  - @backstage/types@1.2.1

## 0.4.7-next.2

### Patch Changes

- Updated dependencies
  - @backstage/backend-plugin-api@1.2.0-next.1
  - @backstage/types@1.2.1
  - @backstage/plugin-scaffolder-node@0.7.0-next.1
  - @backstage/plugin-scaffolder-node-test-utils@0.1.19-next.2

## 0.4.7-next.1

### Patch Changes

- Updated dependencies
  - @backstage/plugin-scaffolder-node-test-utils@0.1.19-next.1
  - @backstage/backend-plugin-api@1.2.0-next.0
  - @backstage/types@1.2.1
  - @backstage/plugin-scaffolder-node@0.7.0-next.0

## 0.4.7-next.0

### Patch Changes

- Updated dependencies
  - @backstage/backend-plugin-api@1.2.0-next.0
  - @backstage/plugin-scaffolder-node@0.7.0-next.0
  - @backstage/types@1.2.1
  - @backstage/plugin-scaffolder-node-test-utils@0.1.19-next.0

## 0.4.6

### Patch Changes

- Updated dependencies
  - @backstage/plugin-scaffolder-node@0.6.3
  - @backstage/types@1.2.1
  - @backstage/backend-plugin-api@1.1.1
  - @backstage/plugin-scaffolder-node-test-utils@0.1.18

## 0.4.6-next.1

### Patch Changes

- Updated dependencies
  - @backstage/types@1.2.1-next.0
  - @backstage/backend-plugin-api@1.1.1-next.1
  - @backstage/plugin-scaffolder-node@0.6.3-next.1
  - @backstage/plugin-scaffolder-node-test-utils@0.1.18-next.1

## 0.4.6-next.0

### Patch Changes

- Updated dependencies
  - @backstage/plugin-scaffolder-node@0.6.3-next.0
  - @backstage/backend-plugin-api@1.1.1-next.0
  - @backstage/types@1.2.0
  - @backstage/plugin-scaffolder-node-test-utils@0.1.18-next.0

## 0.4.5

### Patch Changes

- Updated dependencies
  - @backstage/backend-plugin-api@1.1.0
  - @backstage/plugin-scaffolder-node@0.6.2
  - @backstage/types@1.2.0
  - @backstage/plugin-scaffolder-node-test-utils@0.1.17

## 0.4.5-next.2

### Patch Changes

- Updated dependencies
  - @backstage/backend-plugin-api@1.1.0-next.2
  - @backstage/plugin-scaffolder-node@0.6.2-next.2
  - @backstage/plugin-scaffolder-node-test-utils@0.1.17-next.2
  - @backstage/types@1.2.0

## 0.4.5-next.1

### Patch Changes

- Updated dependencies
  - @backstage/plugin-scaffolder-node@0.6.2-next.1
  - @backstage/backend-plugin-api@1.1.0-next.1
  - @backstage/plugin-scaffolder-node-test-utils@0.1.17-next.1
  - @backstage/types@1.2.0

## 0.4.4-next.0

### Patch Changes

- Updated dependencies
  - @backstage/backend-plugin-api@1.0.3-next.0
  - @backstage/plugin-scaffolder-node@0.6.1-next.0
  - @backstage/types@1.2.0
  - @backstage/plugin-scaffolder-node-test-utils@0.1.16-next.0

## 0.4.3

### Patch Changes

- 5d74716: Remove unused backend-common dependency
- Updated dependencies
  - @backstage/types@1.2.0
  - @backstage/backend-plugin-api@1.0.2
  - @backstage/plugin-scaffolder-node@0.6.0
  - @backstage/plugin-scaffolder-node-test-utils@0.1.15

## 0.4.3-next.3

### Patch Changes

- Updated dependencies
  - @backstage/backend-plugin-api@1.0.2-next.2
  - @backstage/types@1.1.1
  - @backstage/plugin-scaffolder-node@0.5.1-next.3
  - @backstage/plugin-scaffolder-node-test-utils@0.1.15-next.3

## 0.4.3-next.2

### Patch Changes

- Updated dependencies
  - @backstage/backend-plugin-api@1.0.2-next.2
  - @backstage/types@1.1.1
  - @backstage/plugin-scaffolder-node@0.5.1-next.2
  - @backstage/plugin-scaffolder-node-test-utils@0.1.15-next.2

## 0.4.3-next.1

### Patch Changes

- Updated dependencies
  - @backstage/backend-plugin-api@1.0.2-next.1
  - @backstage/types@1.1.1
  - @backstage/plugin-scaffolder-node@0.5.1-next.1
  - @backstage/plugin-scaffolder-node-test-utils@0.1.15-next.1

## 0.4.3-next.0

### Patch Changes

- Updated dependencies
  - @backstage/backend-plugin-api@1.0.2-next.0
  - @backstage/types@1.1.1
  - @backstage/plugin-scaffolder-node@0.5.1-next.0
  - @backstage/plugin-scaffolder-node-test-utils@0.1.15-next.0

## 0.4.1

### Patch Changes

- bc71718: Updated installation instructions in README to not include `/alpha`.
- 094eaa3: Remove references to in-repo backend-common
- Updated dependencies
  - @backstage/plugin-scaffolder-node@0.5.0
  - @backstage/plugin-scaffolder-node-test-utils@0.1.13
  - @backstage/backend-plugin-api@1.0.1
  - @backstage/types@1.1.1

## 0.4.1-next.2

### Patch Changes

- Updated dependencies
  - @backstage/plugin-scaffolder-node@0.5.0-next.2
  - @backstage/backend-plugin-api@1.0.1-next.1
  - @backstage/types@1.1.1
  - @backstage/plugin-scaffolder-node-test-utils@0.1.13-next.2

## 0.4.1-next.1

### Patch Changes

- Updated dependencies
  - @backstage/plugin-scaffolder-node-test-utils@0.1.13-next.1
  - @backstage/backend-plugin-api@1.0.1-next.0
  - @backstage/types@1.1.1
  - @backstage/plugin-scaffolder-node@0.5.0-next.1

## 0.4.1-next.0

### Patch Changes

- 094eaa3: Remove references to in-repo backend-common
- Updated dependencies
  - @backstage/plugin-scaffolder-node@0.5.0-next.0
  - @backstage/plugin-scaffolder-node-test-utils@0.1.13-next.0
  - @backstage/backend-plugin-api@1.0.1-next.0
  - @backstage/types@1.1.1

## 0.4.0

### Minor Changes

- d425fc4: **BREAKING**: The return values from `createBackendPlugin`, `createBackendModule`, and `createServiceFactory` are now simply `BackendFeature` and `ServiceFactory`, instead of the previously deprecated form of a function that returns them. For this reason, `createServiceFactory` also no longer accepts the callback form where you provide direct options to the service. This also affects all `coreServices.*` service refs.

  This may in particular affect tests; if you were effectively doing `createBackendModule({...})()` (note the parentheses), you can now remove those extra parentheses at the end. You may encounter cases of this in your `packages/backend/src/index.ts` too, where you add plugins, modules, and services. If you were using `createServiceFactory` with a function as its argument for the purpose of passing in options, this pattern has been deprecated for a while and is no longer supported. You may want to explore the new multiton patterns to achieve your goals, or moving settings to app-config.

  As part of this change, the `IdentityFactoryOptions` type was removed, and can no longer be used to tweak that service. The identity service was also deprecated some time ago, and you will want to [migrate to the new auth system](https://backstage.io/docs/tutorials/auth-service-migration) if you still rely on it.

### Patch Changes

- 5d1670f: Update README installation instructions
- Updated dependencies
  - @backstage/backend-plugin-api@1.0.0
  - @backstage/types@1.1.1
  - @backstage/plugin-scaffolder-node@0.4.11
  - @backstage/plugin-scaffolder-node-test-utils@0.1.12

## 0.4.0-next.2

### Patch Changes

- 5d1670f: Update README installation instructions
- Updated dependencies
  - @backstage/backend-plugin-api@1.0.0-next.2
  - @backstage/types@1.1.1
  - @backstage/plugin-scaffolder-node@0.4.11-next.2
  - @backstage/plugin-scaffolder-node-test-utils@0.1.12-next.2

## 0.4.0-next.1

### Patch Changes

- Updated dependencies
  - @backstage/backend-plugin-api@0.9.0-next.1
  - @backstage/types@1.1.1
  - @backstage/plugin-scaffolder-node@0.4.11-next.1
  - @backstage/plugin-scaffolder-node-test-utils@0.1.12-next.1

## 0.4.0-next.0

### Minor Changes

- d425fc4: **BREAKING**: The return values from `createBackendPlugin`, `createBackendModule`, and `createServiceFactory` are now simply `BackendFeature` and `ServiceFactory`, instead of the previously deprecated form of a function that returns them. For this reason, `createServiceFactory` also no longer accepts the callback form where you provide direct options to the service. This also affects all `coreServices.*` service refs.

  This may in particular affect tests; if you were effectively doing `createBackendModule({...})()` (note the parentheses), you can now remove those extra parentheses at the end. You may encounter cases of this in your `packages/backend/src/index.ts` too, where you add plugins, modules, and services. If you were using `createServiceFactory` with a function as its argument for the purpose of passing in options, this pattern has been deprecated for a while and is no longer supported. You may want to explore the new multiton patterns to achieve your goals, or moving settings to app-config.

  As part of this change, the `IdentityFactoryOptions` type was removed, and can no longer be used to tweak that service. The identity service was also deprecated some time ago, and you will want to [migrate to the new auth system](https://backstage.io/docs/tutorials/auth-service-migration) if you still rely on it.

### Patch Changes

- Updated dependencies
  - @backstage/backend-plugin-api@0.9.0-next.0
  - @backstage/plugin-scaffolder-node@0.4.11-next.0
  - @backstage/types@1.1.1
  - @backstage/plugin-scaffolder-node-test-utils@0.1.12-next.0

## 0.3.7

### Patch Changes

- Updated dependencies
  - @backstage/backend-plugin-api@0.8.0
  - @backstage/plugin-scaffolder-node@0.4.9
  - @backstage/types@1.1.1
  - @backstage/plugin-scaffolder-node-test-utils@0.1.10

## 0.3.7-next.3

### Patch Changes

- Updated dependencies
  - @backstage/backend-plugin-api@0.8.0-next.3
  - @backstage/types@1.1.1
  - @backstage/plugin-scaffolder-node@0.4.9-next.3
  - @backstage/plugin-scaffolder-node-test-utils@0.1.10-next.3

## 0.3.7-next.2

### Patch Changes

- Updated dependencies
  - @backstage/backend-plugin-api@0.8.0-next.2
  - @backstage/plugin-scaffolder-node@0.4.9-next.2
  - @backstage/plugin-scaffolder-node-test-utils@0.1.10-next.2
  - @backstage/types@1.1.1

## 0.3.7-next.1

### Patch Changes

- Updated dependencies
  - @backstage/backend-plugin-api@0.7.1-next.1
  - @backstage/types@1.1.1
  - @backstage/plugin-scaffolder-node@0.4.9-next.1
  - @backstage/plugin-scaffolder-node-test-utils@0.1.10-next.1

## 0.3.7-next.0

### Patch Changes

- Updated dependencies
  - @backstage/backend-plugin-api@0.7.1-next.0
  - @backstage/types@1.1.1
  - @backstage/plugin-scaffolder-node@0.4.9-next.0
  - @backstage/plugin-scaffolder-node-test-utils@0.1.10-next.0

## 0.3.6

### Patch Changes

- Updated dependencies
  - @backstage/backend-plugin-api@0.7.0
  - @backstage/plugin-scaffolder-node@0.4.8
  - @backstage/plugin-scaffolder-node-test-utils@0.1.9
  - @backstage/types@1.1.1

## 0.3.6-next.1

### Patch Changes

- Updated dependencies
  - @backstage/plugin-scaffolder-node-test-utils@0.1.9-next.1
  - @backstage/backend-plugin-api@0.6.22-next.1
  - @backstage/types@1.1.1
  - @backstage/plugin-scaffolder-node@0.4.8-next.1

## 0.3.5-next.0

### Patch Changes

- Updated dependencies
  - @backstage/backend-plugin-api@0.6.21-next.0
  - @backstage/plugin-scaffolder-node@0.4.7-next.0
  - @backstage/plugin-scaffolder-node-test-utils@0.1.8-next.0
  - @backstage/types@1.1.1

## 0.3.2

### Patch Changes

- 78a0b08: Internal refactor to handle `BackendFeature` contract change.
- d44a20a: Added additional plugin metadata to `package.json`.
- Updated dependencies
  - @backstage/backend-plugin-api@0.6.19
  - @backstage/plugin-scaffolder-node-test-utils@0.1.5
  - @backstage/plugin-scaffolder-node@0.4.5
  - @backstage/types@1.1.1

## 0.3.2-next.2

### Patch Changes

- d44a20a: Added additional plugin metadata to `package.json`.
- Updated dependencies
  - @backstage/backend-plugin-api@0.6.19-next.3
  - @backstage/plugin-scaffolder-node-test-utils@0.1.5-next.3
  - @backstage/plugin-scaffolder-node@0.4.5-next.3
  - @backstage/types@1.1.1

## 0.3.2-next.1

### Patch Changes

- Updated dependencies
  - @backstage/backend-plugin-api@0.6.19-next.2
  - @backstage/plugin-scaffolder-node@0.4.5-next.2
  - @backstage/plugin-scaffolder-node-test-utils@0.1.5-next.2
  - @backstage/types@1.1.1

## 0.3.2-next.0

### Patch Changes

- Updated dependencies
  - @backstage/plugin-scaffolder-node-test-utils@0.1.5-next.0
  - @backstage/backend-plugin-api@0.6.19-next.0
  - @backstage/plugin-scaffolder-node@0.4.5-next.0
  - @backstage/types@1.1.1

## 0.3.1

### Patch Changes

- Updated dependencies
  - @backstage/backend-plugin-api@0.6.18
  - @backstage/plugin-scaffolder-node@0.4.4
  - @backstage/plugin-scaffolder-node-test-utils@0.1.4

## 0.3.1-next.1

### Patch Changes

- Updated dependencies
  - @backstage/plugin-scaffolder-node@0.4.4-next.1
  - @backstage/plugin-scaffolder-node-test-utils@0.1.4-next.1
  - @backstage/backend-plugin-api@0.6.18-next.1

## 0.3.1-next.0

### Patch Changes

- Updated dependencies
  - @backstage/backend-plugin-api@0.6.18-next.0
  - @backstage/plugin-scaffolder-node@0.4.4-next.0
  - @backstage/types@1.1.1
  - @backstage/plugin-scaffolder-node-test-utils@0.1.4-next.0

## 0.3.0

### Minor Changes

- fae9638: Add examples for `run:yeoman` scaffolder action.

### Patch Changes

- Updated dependencies
  - @backstage/backend-plugin-api@0.6.17
  - @backstage/plugin-scaffolder-node@0.4.3
  - @backstage/plugin-scaffolder-node-test-utils@0.1.3
  - @backstage/types@1.1.1

## 0.2.38-next.1

### Patch Changes

- Updated dependencies
  - @backstage/backend-plugin-api@0.6.17-next.1
  - @backstage/plugin-scaffolder-node@0.4.3-next.1
  - @backstage/plugin-scaffolder-node-test-utils@0.1.3-next.1
  - @backstage/types@1.1.1

## 0.2.38-next.0

### Patch Changes

- Updated dependencies
  - @backstage/backend-plugin-api@0.6.17-next.0
  - @backstage/types@1.1.1
  - @backstage/plugin-scaffolder-node@0.4.3-next.0
  - @backstage/plugin-scaffolder-node-test-utils@0.1.3-next.0

## 0.2.37

### Patch Changes

- Updated dependencies
  - @backstage/backend-plugin-api@0.6.16
  - @backstage/plugin-scaffolder-node@0.4.2
  - @backstage/plugin-scaffolder-node-test-utils@0.1.2
  - @backstage/types@1.1.1

## 0.2.36

### Patch Changes

- Updated dependencies
  - @backstage/plugin-scaffolder-node@0.4.1
  - @backstage/plugin-scaffolder-node-test-utils@0.1.1
  - @backstage/backend-plugin-api@0.6.15
  - @backstage/types@1.1.1

## 0.2.35

### Patch Changes

- f44589d: Introduced `createMockActionContext` to unify the way of creating scaffolder mock context.

  It will help to maintain tests in a long run during structural changes of action context.

- Updated dependencies
  - @backstage/plugin-scaffolder-node@0.4.0
  - @backstage/plugin-scaffolder-node-test-utils@0.1.0
  - @backstage/backend-plugin-api@0.6.14
  - @backstage/types@1.1.1

## 0.2.35-next.2

### Patch Changes

- Updated dependencies
  - @backstage/plugin-scaffolder-node@0.4.0-next.2
  - @backstage/plugin-scaffolder-node-test-utils@0.1.0-next.2
  - @backstage/backend-plugin-api@0.6.14-next.2
  - @backstage/types@1.1.1

## 0.2.35-next.1

### Patch Changes

- Updated dependencies
  - @backstage/plugin-scaffolder-node@0.4.0-next.1
  - @backstage/plugin-scaffolder-node-test-utils@0.1.0-next.1
  - @backstage/backend-plugin-api@0.6.14-next.1
  - @backstage/types@1.1.1

## 0.2.34-next.0

### Patch Changes

- f44589d: Introduced `createMockActionContext` to unify the way of creating scaffolder mock context.

  It will help to maintain tests in a long run during structural changes of action context.

- Updated dependencies
  - @backstage/plugin-scaffolder-node@0.3.3-next.0
  - @backstage/backend-plugin-api@0.6.13-next.0
  - @backstage/plugin-scaffolder-node-test-utils@0.1.0-next.0
  - @backstage/types@1.1.1

## 0.2.31

### Patch Changes

- e9a5228: Exporting a default module for the new Backend System
- 9aac2b0: Use `--cwd` as the first `yarn` argument
- Updated dependencies
  - @backstage/backend-plugin-api@0.6.10
  - @backstage/plugin-scaffolder-node@0.3.0
  - @backstage/types@1.1.1

## 0.2.31-next.3

### Patch Changes

- Updated dependencies
  - @backstage/plugin-scaffolder-node@0.3.0-next.3
  - @backstage/backend-plugin-api@0.6.10-next.3
  - @backstage/types@1.1.1

## 0.2.31-next.2

### Patch Changes

- 9aac2b0: Use `--cwd` as the first `yarn` argument
- Updated dependencies
  - @backstage/backend-plugin-api@0.6.10-next.2
  - @backstage/plugin-scaffolder-node@0.3.0-next.2
  - @backstage/types@1.1.1

## 0.2.31-next.1

### Patch Changes

- Updated dependencies
  - @backstage/backend-plugin-api@0.6.10-next.1
  - @backstage/plugin-scaffolder-node@0.3.0-next.1
  - @backstage/types@1.1.1

## 0.2.31-next.0

### Patch Changes

- e9a5228: Exporting a default module for the new Backend System
- Updated dependencies
  - @backstage/plugin-scaffolder-node@0.3.0-next.0
  - @backstage/backend-plugin-api@0.6.10-next.0
  - @backstage/types@1.1.1

## 0.2.30

### Patch Changes

- 4016f21: Remove some unused dependencies
- Updated dependencies
  - @backstage/plugin-scaffolder-node@0.2.10
  - @backstage/types@1.1.1

## 0.2.30-next.2

### Patch Changes

- Updated dependencies
  - @backstage/plugin-scaffolder-node@0.2.10-next.2

## 0.2.30-next.1

### Patch Changes

- Updated dependencies
  - @backstage/plugin-scaffolder-node@0.2.10-next.1
  - @backstage/types@1.1.1

## 0.2.30-next.0

### Patch Changes

- 4016f21: Remove some unused dependencies
- Updated dependencies
  - @backstage/types@1.1.1
  - @backstage/plugin-scaffolder-node@0.2.10-next.0

## 0.2.29

### Patch Changes

- Updated dependencies
  - @backstage/plugin-scaffolder-node@0.2.9
  - @backstage/config@1.1.1
  - @backstage/types@1.1.1

## 0.2.29-next.3

### Patch Changes

- Updated dependencies
  - @backstage/plugin-scaffolder-node@0.2.9-next.3
  - @backstage/config@1.1.1
  - @backstage/types@1.1.1

## 0.2.29-next.2

### Patch Changes

- Updated dependencies
  - @backstage/config@1.1.1
  - @backstage/types@1.1.1
  - @backstage/plugin-scaffolder-node@0.2.9-next.2

## 0.2.29-next.1

### Patch Changes

- Updated dependencies
  - @backstage/config@1.1.1
  - @backstage/types@1.1.1
  - @backstage/plugin-scaffolder-node@0.2.9-next.1

## 0.2.29-next.0

### Patch Changes

- Updated dependencies
  - @backstage/plugin-scaffolder-node@0.2.9-next.0
  - @backstage/config@1.1.1
  - @backstage/types@1.1.1

## 0.2.28

### Patch Changes

- Updated dependencies
  - @backstage/plugin-scaffolder-node@0.2.8
  - @backstage/config@1.1.1
  - @backstage/types@1.1.1

## 0.2.28-next.2

### Patch Changes

- Updated dependencies
  - @backstage/plugin-scaffolder-node@0.2.8-next.2

## 0.2.28-next.1

### Patch Changes

- Updated dependencies
  - @backstage/plugin-scaffolder-node@0.2.8-next.1
  - @backstage/config@1.1.1
  - @backstage/types@1.1.1

## 0.2.28-next.0

### Patch Changes

- Updated dependencies
  - @backstage/plugin-scaffolder-node@0.2.8-next.0
  - @backstage/config@1.1.1
  - @backstage/types@1.1.1

## 0.2.27

### Patch Changes

- Updated dependencies
  - @backstage/plugin-scaffolder-node@0.2.6
  - @backstage/config@1.1.1
  - @backstage/types@1.1.1

## 0.2.27-next.2

### Patch Changes

- Updated dependencies
  - @backstage/plugin-scaffolder-node@0.2.6-next.2
  - @backstage/config@1.1.1-next.0
  - @backstage/types@1.1.1

## 0.2.26-next.1

### Patch Changes

- Updated dependencies
  - @backstage/plugin-scaffolder-node@0.2.5-next.1
  - @backstage/config@1.1.0
  - @backstage/types@1.1.1

## 0.2.26-next.0

### Patch Changes

- Updated dependencies
  - @backstage/plugin-scaffolder-node@0.2.5-next.0
  - @backstage/config@1.1.0
  - @backstage/types@1.1.1

## 0.2.24

### Patch Changes

- 4fa1c74cbadc: Enables dry-run functionality for the run:yeoman scaffolder action
- Updated dependencies
  - @backstage/config@1.1.0
  - @backstage/types@1.1.1
  - @backstage/plugin-scaffolder-node@0.2.3

## 0.2.24-next.3

### Patch Changes

- 4fa1c74cbadc: Enables dry-run functionality for the run:yeoman scaffolder action
- Updated dependencies
  - @backstage/config@1.1.0-next.2
  - @backstage/types@1.1.1-next.0
  - @backstage/plugin-scaffolder-node@0.2.3-next.3

## 0.2.24-next.2

### Patch Changes

- Updated dependencies
  - @backstage/config@1.1.0-next.1
  - @backstage/plugin-scaffolder-node@0.2.3-next.2
  - @backstage/types@1.1.0

## 0.2.24-next.1

### Patch Changes

- Updated dependencies
  - @backstage/config@1.1.0-next.0
  - @backstage/plugin-scaffolder-node@0.2.3-next.1
  - @backstage/types@1.1.0

## 0.2.23-next.0

### Patch Changes

- Updated dependencies
  - @backstage/config@1.0.8
  - @backstage/types@1.1.0
  - @backstage/plugin-scaffolder-node@0.2.2-next.0

## 0.2.21

### Patch Changes

- 12a8c94eda8d: Add package repository and homepage metadata
- Updated dependencies
  - @backstage/plugin-scaffolder-node@0.2.0
  - @backstage/config@1.0.8
  - @backstage/types@1.1.0

## 0.2.21-next.2

### Patch Changes

- Updated dependencies
  - @backstage/plugin-scaffolder-node@0.1.6-next.2

## 0.2.21-next.1

### Patch Changes

- 12a8c94eda8d: Add package repository and homepage metadata
- Updated dependencies
  - @backstage/plugin-scaffolder-node@0.1.6-next.1
  - @backstage/config@1.0.8
  - @backstage/types@1.1.0

## 0.2.21-next.0

### Patch Changes

- Updated dependencies
  - @backstage/config@1.0.8
  - @backstage/types@1.1.0
  - @backstage/plugin-scaffolder-node@0.1.6-next.0

## 0.2.20

### Patch Changes

- Updated dependencies
  - @backstage/config@1.0.8
  - @backstage/types@1.1.0
  - @backstage/plugin-scaffolder-node@0.1.5

## 0.2.20-next.0

### Patch Changes

- Updated dependencies
  - @backstage/config@1.0.8
  - @backstage/types@1.1.0
  - @backstage/plugin-scaffolder-node@0.1.5-next.0

## 0.2.19

### Patch Changes

- Updated dependencies
  - @backstage/types@1.1.0
  - @backstage/config@1.0.8
  - @backstage/plugin-scaffolder-node@0.1.4

## 0.2.19-next.2

### Patch Changes

- Updated dependencies
  - @backstage/config@1.0.7
  - @backstage/types@1.0.2
  - @backstage/plugin-scaffolder-node@0.1.4-next.2

## 0.2.19-next.1

### Patch Changes

- Updated dependencies
  - @backstage/plugin-scaffolder-node@0.1.4-next.1
  - @backstage/config@1.0.7
  - @backstage/types@1.0.2

## 0.2.19-next.0

### Patch Changes

- Updated dependencies
  - @backstage/config@1.0.7
  - @backstage/types@1.0.2
  - @backstage/plugin-scaffolder-node@0.1.4-next.0

## 0.2.18

### Patch Changes

- Updated dependencies
  - @backstage/plugin-scaffolder-node@0.1.3
  - @backstage/config@1.0.7
  - @backstage/types@1.0.2

## 0.2.18-next.2

### Patch Changes

- Updated dependencies
  - @backstage/plugin-scaffolder-node@0.1.3-next.2
  - @backstage/config@1.0.7

## 0.2.18-next.1

### Patch Changes

- Updated dependencies
  - @backstage/plugin-scaffolder-node@0.1.3-next.1
  - @backstage/config@1.0.7

## 0.2.18-next.0

### Patch Changes

- Updated dependencies
  - @backstage/config@1.0.7
  - @backstage/types@1.0.2
  - @backstage/plugin-scaffolder-node@0.1.3-next.0

## 0.2.17

### Patch Changes

- Updated dependencies
  - @backstage/plugin-scaffolder-node@0.1.2
  - @backstage/config@1.0.7
  - @backstage/types@1.0.2

## 0.2.17-next.3

### Patch Changes

- Updated dependencies
  - @backstage/config@1.0.7
  - @backstage/types@1.0.2
  - @backstage/plugin-scaffolder-node@0.1.2-next.3

## 0.2.17-next.2

### Patch Changes

- Updated dependencies
  - @backstage/plugin-scaffolder-node@0.1.2-next.2
  - @backstage/config@1.0.7
  - @backstage/types@1.0.2

## 0.2.17-next.1

### Patch Changes

- Updated dependencies
  - @backstage/plugin-scaffolder-node@0.1.2-next.1
  - @backstage/config@1.0.7
  - @backstage/types@1.0.2

## 0.2.17-next.0

### Patch Changes

- Updated dependencies
  - @backstage/plugin-scaffolder-node@0.1.2-next.0
  - @backstage/config@1.0.7
  - @backstage/types@1.0.2

## 0.2.16

### Patch Changes

- Updated dependencies
  - @backstage/config@1.0.7
  - @backstage/types@1.0.2
  - @backstage/plugin-scaffolder-node@0.1.1

## 0.2.16-next.2

### Patch Changes

- Updated dependencies
  - @backstage/plugin-scaffolder-node@0.1.1-next.2
  - @backstage/config@1.0.7-next.0

## 0.2.16-next.1

### Patch Changes

- Updated dependencies
  - @backstage/config@1.0.7-next.0
  - @backstage/types@1.0.2
  - @backstage/plugin-scaffolder-node@0.1.1-next.1

## 0.2.16-next.0

### Patch Changes

- Updated dependencies
  - @backstage/config@1.0.6
  - @backstage/types@1.0.2
  - @backstage/plugin-scaffolder-node@0.1.1-next.0

## 0.2.15

### Patch Changes

- d72866f0cc: Internal refactor to use the new `@backstage/plugin-scaffolder-node` package for some functionality
- Updated dependencies
  - @backstage/plugin-scaffolder-node@0.1.0
  - @backstage/config@1.0.6
  - @backstage/types@1.0.2

## 0.2.15-next.2

### Patch Changes

- Updated dependencies
  - @backstage/plugin-scaffolder-node@0.1.0-next.2
  - @backstage/config@1.0.6
  - @backstage/types@1.0.2

## 0.2.15-next.1

### Patch Changes

- Updated dependencies
  - @backstage/config@1.0.6
  - @backstage/types@1.0.2
  - @backstage/plugin-scaffolder-node@0.1.0-next.1

## 0.2.15-next.0

### Patch Changes

- d72866f0cc: Internal refactor to use the new `@backstage/plugin-scaffolder-node` package for some functionality
- Updated dependencies
  - @backstage/plugin-scaffolder-node@0.1.0-next.0

## 0.2.13

### Patch Changes

- e4c0240445: Added `catalogFilter` field to OwnerPicker and EntityPicker components to support filtering options by any field(s) of an entity.

  The `allowedKinds` field has been deprecated. Use `catalogFilter` instead. This field allows users to specify a filter on the shape of [EntityFilterQuery](https://github.com/backstage/backstage/blob/774c42003782121d3d6b2aa5f2865d53370c160e/packages/catalog-client/src/types/api.ts#L74), which can be passed into the CatalogClient. See examples below:

  - Get all entities of kind `Group`

    ```yaml
    owner:
      title: Owner
      type: string
      description: Owner of the component
      ui:field: OwnerPicker
      ui:options:
        catalogFilter:
          - kind: Group
    ```

  - Get entities of kind `Group` and spec.type `team`
    ```yaml
    owner:
      title: Owner
      type: string
      description: Owner of the component
      ui:field: OwnerPicker
      ui:options:
        catalogFilter:
          - kind: Group
            spec.type: team
    ```

- Updated dependencies
  - @backstage/plugin-scaffolder-backend@1.10.0
  - @backstage/config@1.0.6
  - @backstage/types@1.0.2

## 0.2.13-next.2

### Patch Changes

- Updated dependencies
  - @backstage/plugin-scaffolder-backend@1.10.0-next.2
  - @backstage/config@1.0.6-next.0
  - @backstage/types@1.0.2

## 0.2.13-next.1

### Patch Changes

- Updated dependencies
  - @backstage/plugin-scaffolder-backend@1.10.0-next.1
  - @backstage/config@1.0.6-next.0
  - @backstage/types@1.0.2

## 0.2.13-next.0

### Patch Changes

- e4c0240445: Added `catalogFilter` field to OwnerPicker and EntityPicker components to support filtering options by any field(s) of an entity.

  The `allowedKinds` field has been deprecated. Use `catalogFilter` instead. This field allows users to specify a filter on the shape of [EntityFilterQuery](https://github.com/backstage/backstage/blob/774c42003782121d3d6b2aa5f2865d53370c160e/packages/catalog-client/src/types/api.ts#L74), which can be passed into the CatalogClient. See examples below:

  - Get all entities of kind `Group`

    ```yaml
    owner:
      title: Owner
      type: string
      description: Owner of the component
      ui:field: OwnerPicker
      ui:options:
        catalogFilter:
          - kind: Group
    ```

  - Get entities of kind `Group` and spec.type `team`
    ```yaml
    owner:
      title: Owner
      type: string
      description: Owner of the component
      ui:field: OwnerPicker
      ui:options:
        catalogFilter:
          - kind: Group
            spec.type: team
    ```

- Updated dependencies
  - @backstage/plugin-scaffolder-backend@1.9.1-next.0
  - @backstage/config@1.0.5
  - @backstage/types@1.0.2

## 0.2.12

### Patch Changes

- 935b66a646: Change step output template examples to use square bracket syntax.
- Updated dependencies
  - @backstage/plugin-scaffolder-backend@1.9.0
  - @backstage/types@1.0.2
  - @backstage/config@1.0.5

## 0.2.12-next.3

### Patch Changes

- 935b66a646: Change step output template examples to use square bracket syntax.
- Updated dependencies
  - @backstage/plugin-scaffolder-backend@1.9.0-next.3
  - @backstage/config@1.0.5-next.1
  - @backstage/types@1.0.2-next.1

## 0.2.12-next.2

### Patch Changes

- Updated dependencies
  - @backstage/plugin-scaffolder-backend@1.9.0-next.2
  - @backstage/config@1.0.5-next.1
  - @backstage/types@1.0.2-next.1

## 0.2.12-next.1

### Patch Changes

- Updated dependencies
  - @backstage/types@1.0.2-next.1
  - @backstage/plugin-scaffolder-backend@1.8.1-next.1
  - @backstage/config@1.0.5-next.1

## 0.2.12-next.0

### Patch Changes

- Updated dependencies
  - @backstage/plugin-scaffolder-backend@1.8.1-next.0
  - @backstage/types@1.0.2-next.0
  - @backstage/config@1.0.5-next.0

## 0.2.11

### Patch Changes

- Updated dependencies
  - @backstage/plugin-scaffolder-backend@1.8.0
  - @backstage/types@1.0.1
  - @backstage/config@1.0.4

## 0.2.11-next.2

### Patch Changes

- Updated dependencies
  - @backstage/plugin-scaffolder-backend@1.8.0-next.2
  - @backstage/config@1.0.4-next.0
  - @backstage/types@1.0.1-next.0

## 0.2.11-next.1

### Patch Changes

- Updated dependencies
  - @backstage/plugin-scaffolder-backend@1.8.0-next.1

## 0.2.11-next.0

### Patch Changes

- Updated dependencies
  - @backstage/plugin-scaffolder-backend@1.8.0-next.0
  - @backstage/types@1.0.1-next.0
  - @backstage/config@1.0.4-next.0

## 0.2.10

### Patch Changes

- Updated dependencies
  - @backstage/plugin-scaffolder-backend@1.7.0
  - @backstage/config@1.0.3
  - @backstage/types@1.0.0

## 0.2.10-next.2

### Patch Changes

- Updated dependencies
  - @backstage/plugin-scaffolder-backend@1.7.0-next.2
  - @backstage/config@1.0.3-next.2
  - @backstage/types@1.0.0

## 0.2.10-next.1

### Patch Changes

- Updated dependencies
  - @backstage/plugin-scaffolder-backend@1.7.0-next.1
  - @backstage/config@1.0.3-next.1
  - @backstage/types@1.0.0

## 0.2.10-next.0

### Patch Changes

- Updated dependencies
  - @backstage/plugin-scaffolder-backend@1.7.0-next.0
  - @backstage/config@1.0.3-next.0
  - @backstage/types@1.0.0

## 0.2.9

### Patch Changes

- 7d47def9c4: Removed dependency on `@types/jest`.
- Updated dependencies
  - @backstage/plugin-scaffolder-backend@1.6.0
  - @backstage/config@1.0.2

## 0.2.9-next.1

### Patch Changes

- 7d47def9c4: Removed dependency on `@types/jest`.
- Updated dependencies
  - @backstage/config@1.0.2-next.0
  - @backstage/plugin-scaffolder-backend@1.6.0-next.3

## 0.2.9-next.0

### Patch Changes

- Updated dependencies
  - @backstage/plugin-scaffolder-backend@1.6.0-next.0

## 0.2.8

### Patch Changes

- Updated dependencies
  - @backstage/plugin-scaffolder-backend@1.5.0

## 0.2.8-next.0

### Patch Changes

- Updated dependencies
  - @backstage/plugin-scaffolder-backend@1.5.0-next.0

## 0.2.7

### Patch Changes

- Updated dependencies
  - @backstage/plugin-scaffolder-backend@1.4.0

## 0.2.7-next.0

### Patch Changes

- Updated dependencies
  - @backstage/plugin-scaffolder-backend@1.4.0-next.0

## 0.2.6

### Patch Changes

- Updated dependencies
  - @backstage/plugin-scaffolder-backend@1.3.0

## 0.2.6-next.0

### Patch Changes

- Updated dependencies
  - @backstage/plugin-scaffolder-backend@1.3.0-next.0

## 0.2.5

### Patch Changes

- Updated dependencies
  - @backstage/plugin-scaffolder-backend@1.2.0
  - @backstage/config@1.0.1

## 0.2.5-next.1

### Patch Changes

- Updated dependencies
  - @backstage/plugin-scaffolder-backend@1.2.0-next.1
  - @backstage/config@1.0.1-next.0

## 0.2.5-next.0

### Patch Changes

- Updated dependencies
  - @backstage/plugin-scaffolder-backend@1.2.0-next.0

## 0.2.4

### Patch Changes

- Updated dependencies
  - @backstage/plugin-scaffolder-backend@1.1.0

## 0.2.4-next.1

### Patch Changes

- Updated dependencies
  - @backstage/plugin-scaffolder-backend@1.1.0-next.1

## 0.2.4-next.0

### Patch Changes

- Updated dependencies
  - @backstage/plugin-scaffolder-backend@1.0.1-next.0

## 0.2.3

### Patch Changes

- 89c7e47967: Minor README update
- Updated dependencies
  - @backstage/plugin-scaffolder-backend@1.0.0
  - @backstage/config@1.0.0
  - @backstage/types@1.0.0

## 0.2.2

### Patch Changes

- 8122e27717: Updating documentation for supporting `apiVersion: scaffolder.backstage.io/v1beta3`
- Updated dependencies
  - @backstage/plugin-scaffolder-backend@0.18.0

## 0.2.2-next.0

### Patch Changes

- 8122e27717: Updating documentation for supporting `apiVersion: scaffolder.backstage.io/v1beta3`
- Updated dependencies
  - @backstage/plugin-scaffolder-backend@0.18.0-next.0

## 0.2.1

### Patch Changes

- Updated dependencies
  - @backstage/plugin-scaffolder-backend@0.17.0

## 0.2.0

### Minor Changes

- 661594bf43: Updated to the latest version of `@backstage/plugin-scaffolder-backend`, meaning the `TemplateAction` now exposes the precise input type rather than `any`.

### Patch Changes

- c77c5c7eb6: Added `backstage.role` to `package.json`
- c82cd1b137: Bump `yeoman-environment` dependency from `^3.6.0` to `^3.9.1`.
- Updated dependencies
  - @backstage/plugin-scaffolder-backend@0.16.0
  - @backstage/config@0.1.14
  - @backstage/types@0.1.2

## 0.1.5

### Patch Changes

- Updated dependencies
  - @backstage/plugin-scaffolder-backend@0.15.24

## 0.1.5-next.0

### Patch Changes

- Updated dependencies
  - @backstage/plugin-scaffolder-backend@0.15.24-next.0

## 0.1.4

### Patch Changes

- Updated dependencies
  - @backstage/plugin-scaffolder-backend@0.15.23

## 0.1.4-next.0

### Patch Changes

- Updated dependencies
  - @backstage/plugin-scaffolder-backend@0.15.23-next.0

## 0.1.3

### Patch Changes

- Updated dependencies
  - @backstage/config@0.1.13
  - @backstage/plugin-scaffolder-backend@0.15.21

## 0.1.3-next.0

### Patch Changes

- Updated dependencies
  - @backstage/config@0.1.13-next.0
  - @backstage/plugin-scaffolder-backend@0.15.21-next.0

## 0.1.2

### Patch Changes

- 290fbb3ec2: Add missing API docs to scaffolder action plugins
- Updated dependencies
  - @backstage/plugin-scaffolder-backend@0.15.12

## 0.1.1

### Patch Changes

- 10615525f3: Switch to use the json and observable types from `@backstage/types`
- Updated dependencies
  - @backstage/config@0.1.11
  - @backstage/plugin-scaffolder-backend@0.15.11<|MERGE_RESOLUTION|>--- conflicted
+++ resolved
@@ -1,7 +1,5 @@
 # @backstage/plugin-scaffolder-backend-module-yeoman
 
-<<<<<<< HEAD
-=======
 ## 0.4.9-next.0
 
 ### Patch Changes
@@ -12,7 +10,6 @@
   - @backstage/types@1.2.1
   - @backstage/plugin-scaffolder-node-test-utils@0.2.1-next.0
 
->>>>>>> 66ce8958
 ## 0.4.8
 
 ### Patch Changes
