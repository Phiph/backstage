--- conflicted
+++ resolved
@@ -1,10 +1,6 @@
 {
   "name": "@backstage/plugin-auth-backend-module-oidc-provider",
-<<<<<<< HEAD
-  "version": "0.4.1",
-=======
   "version": "0.4.2-next.0",
->>>>>>> 66ce8958
   "description": "The oidc-provider backend module for the auth plugin.",
   "backstage": {
     "role": "backend-plugin-module",
