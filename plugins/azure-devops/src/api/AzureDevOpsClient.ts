--- conflicted
+++ resolved
@@ -15,12 +15,9 @@
  */
 
 import {
-<<<<<<< HEAD
   DashboardPullRequest,
-=======
   PullRequest,
   PullRequestOptions,
->>>>>>> 30477dbd
   RepoBuild,
   RepoBuildOptions,
   Team,
